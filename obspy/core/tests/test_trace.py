# -*- coding: utf-8 -*-

from copy import deepcopy
<<<<<<< HEAD
=======
import mock
import numpy as np
>>>>>>> 4185f92d
from numpy.ma import is_masked
from obspy import UTCDateTime, Trace, read, Stream
from obspy.core import Stats
from obspy.core.util.base import getMatplotlibVersion
from obspy.core.util.decorator import skipIf
import math
import mock
import numpy as np
import unittest
import warnings


MATPLOTLIB_VERSION = getMatplotlibVersion()


class TraceTestCase(unittest.TestCase):
    """
    Test suite for obspy.core.trace.Trace.
    """
    def test_init(self):
        """
        Tests the __init__ method of the Trace class.
        """
        # NumPy ndarray
        tr = Trace(data=np.arange(4))
        self.assertEqual(len(tr), 4)
        # NumPy masked array
        data = np.ma.array([0, 1, 2, 3], mask=[True, True, False, False])
        tr = Trace(data=data)
        self.assertEqual(len(tr), 4)
        # other data types will raise
        self.assertRaises(ValueError, Trace, data=[0, 1, 2, 3])
        self.assertRaises(ValueError, Trace, data=(0, 1, 2, 3))
        self.assertRaises(ValueError, Trace, data='1234')

    def test_setattr(self):
        """
        Tests the __setattr__ method of the Trace class.
        """
        # NumPy ndarray
        tr = Trace()
        tr.data = np.arange(4)
        self.assertEqual(len(tr), 4)
        # NumPy masked array
        tr = Trace()
        tr.data = np.ma.array([0, 1, 2, 3], mask=[True, True, False, False])
        self.assertEqual(len(tr), 4)
        # other data types will raise
        tr = Trace()
        self.assertRaises(ValueError, tr.__setattr__, 'data', [0, 1, 2, 3])
        self.assertRaises(ValueError, tr.__setattr__, 'data', (0, 1, 2, 3))
        self.assertRaises(ValueError, tr.__setattr__, 'data', '1234')

    def test_len(self):
        """
        Tests the __len__ and count methods of the Trace class.
        """
        trace = Trace(data=np.arange(1000))
        self.assertEqual(len(trace), 1000)
        self.assertEqual(trace.count(), 1000)

    def test_mul(self):
        """
        Tests the __mul__ method of the Trace class.
        """
        tr = Trace(data=np.arange(10))
        st = tr * 5
        self.assertEqual(len(st), 5)
        # you may only multiply using an integer
        self.assertRaises(TypeError, tr.__mul__, 2.5)
        self.assertRaises(TypeError, tr.__mul__, '1234')

    def test_div(self):
        """
        Tests the __div__ method of the Trace class.
        """
        tr = Trace(data=np.arange(1000))
        st = tr / 5
        self.assertEqual(len(st), 5)
        self.assertEqual(len(st[0]), 200)
        # you may only multiply using an integer
        self.assertRaises(TypeError, tr.__div__, 2.5)
        self.assertRaises(TypeError, tr.__div__, '1234')

    def test_ltrim(self):
        """
        Tests the ltrim method of the Trace class.
        """
        # set up
        trace = Trace(data=np.arange(1000))
        start = UTCDateTime(2000, 1, 1, 0, 0, 0, 0)
        trace.stats.starttime = start
        trace.stats.sampling_rate = 200.0
        end = UTCDateTime(2000, 1, 1, 0, 0, 4, 995000)
        # verify
        trace.verify()
        # UTCDateTime/int/float required
        self.assertRaises(TypeError, trace._ltrim, '1234')
        self.assertRaises(TypeError, trace._ltrim, [1, 2, 3, 4])
        # ltrim 100 samples
        tr = deepcopy(trace)
        tr._ltrim(0.5)
        tr.verify()
        np.testing.assert_array_equal(tr.data[0:5],
                                      np.array([100, 101, 102, 103, 104]))
        self.assertEqual(len(tr.data), 900)
        self.assertEqual(tr.stats.npts, 900)
        self.assertEqual(tr.stats.sampling_rate, 200.0)
        self.assertEqual(tr.stats.starttime, start + 0.5)
        self.assertEqual(tr.stats.endtime, end)
        # ltrim 202 samples
        tr = deepcopy(trace)
        tr._ltrim(1.010)
        tr.verify()
        np.testing.assert_array_equal(tr.data[0:5],
                                      np.array([202, 203, 204, 205, 206]))
        self.assertEqual(len(tr.data), 798)
        self.assertEqual(tr.stats.npts, 798)
        self.assertEqual(tr.stats.sampling_rate, 200.0)
        self.assertEqual(tr.stats.starttime, start + 1.010)
        self.assertEqual(tr.stats.endtime, end)
        # ltrim to UTCDateTime
        tr = deepcopy(trace)
        tr._ltrim(UTCDateTime(2000, 1, 1, 0, 0, 1, 10000))
        tr.verify()
        np.testing.assert_array_equal(tr.data[0:5],
                                      np.array([202, 203, 204, 205, 206]))
        self.assertEqual(len(tr.data), 798)
        self.assertEqual(tr.stats.npts, 798)
        self.assertEqual(tr.stats.sampling_rate, 200.0)
        self.assertEqual(tr.stats.starttime, start + 1.010)
        self.assertEqual(tr.stats.endtime, end)
        # some sanity checks
        # negative start time as datetime
        tr = deepcopy(trace)
        tr._ltrim(start - 1, pad=True)
        tr.verify()
        self.assertEqual(tr.stats.starttime, start - 1)
        np.testing.assert_array_equal(trace.data, tr.data[200:])
        self.assertEqual(tr.stats.endtime, trace.stats.endtime)
        # negative start time as integer
        tr = deepcopy(trace)
        tr._ltrim(-100, pad=True)
        tr.verify()
        self.assertEqual(tr.stats.starttime, start - 100)
        delta = 100 * trace.stats.sampling_rate
        np.testing.assert_array_equal(trace.data, tr.data[delta:])
        self.assertEqual(tr.stats.endtime, trace.stats.endtime)
        # start time > end time
        tr = deepcopy(trace)
        tr._ltrim(trace.stats.endtime + 100)
        tr.verify()
        self.assertEqual(tr.stats.starttime,
                         trace.stats.endtime + 100)
        np.testing.assert_array_equal(tr.data, np.empty(0))
        self.assertEqual(tr.stats.endtime, tr.stats.starttime)
        # start time == end time
        tr = deepcopy(trace)
        tr._ltrim(5)
        tr.verify()
        self.assertEqual(tr.stats.starttime,
                         trace.stats.starttime + 5)
        np.testing.assert_array_equal(tr.data, np.empty(0))
        self.assertEqual(tr.stats.endtime, tr.stats.starttime)
        # start time == end time
        tr = deepcopy(trace)
        tr._ltrim(5.1)
        tr.verify()
        self.assertEqual(tr.stats.starttime,
                         trace.stats.starttime + 5.1)
        np.testing.assert_array_equal(tr.data, np.empty(0))
        self.assertEqual(tr.stats.endtime, tr.stats.starttime)

    def test_rtrim(self):
        """
        Tests the rtrim method of the Trace class.
        """
        # set up
        trace = Trace(data=np.arange(1000))
        start = UTCDateTime(2000, 1, 1, 0, 0, 0, 0)
        trace.stats.starttime = start
        trace.stats.sampling_rate = 200.0
        end = UTCDateTime(2000, 1, 1, 0, 0, 4, 995000)
        trace.verify()
        # UTCDateTime/int/float required
        self.assertRaises(TypeError, trace._rtrim, '1234')
        self.assertRaises(TypeError, trace._rtrim, [1, 2, 3, 4])
        # rtrim 100 samples
        tr = deepcopy(trace)
        tr._rtrim(0.5)
        tr.verify()
        np.testing.assert_array_equal(tr.data[-5:],
                                      np.array([895, 896, 897, 898, 899]))
        self.assertEqual(len(tr.data), 900)
        self.assertEqual(tr.stats.npts, 900)
        self.assertEqual(tr.stats.sampling_rate, 200.0)
        self.assertEqual(tr.stats.starttime, start)
        self.assertEqual(tr.stats.endtime, end - 0.5)
        # rtrim 202 samples
        tr = deepcopy(trace)
        tr._rtrim(1.010)
        tr.verify()
        np.testing.assert_array_equal(tr.data[-5:],
                                      np.array([793, 794, 795, 796, 797]))
        self.assertEqual(len(tr.data), 798)
        self.assertEqual(tr.stats.npts, 798)
        self.assertEqual(tr.stats.sampling_rate, 200.0)
        self.assertEqual(tr.stats.starttime, start)
        self.assertEqual(tr.stats.endtime, end - 1.010)
        # rtrim 1 minute via UTCDateTime
        tr = deepcopy(trace)
        tr._rtrim(UTCDateTime(2000, 1, 1, 0, 0, 3, 985000))
        tr.verify()
        np.testing.assert_array_equal(tr.data[-5:],
                                      np.array([793, 794, 795, 796, 797]))
        self.assertEqual(len(tr.data), 798)
        self.assertEqual(tr.stats.npts, 798)
        self.assertEqual(tr.stats.sampling_rate, 200.0)
        self.assertEqual(tr.stats.starttime, start)
        self.assertEqual(tr.stats.endtime, end - 1.010)
        # some sanity checks
        # negative end time
        tr = deepcopy(trace)
        t = UTCDateTime(1999, 12, 31)
        tr._rtrim(t)
        tr.verify()
        self.assertEqual(tr.stats.endtime, t)
        np.testing.assert_array_equal(tr.data, np.empty(0))
        # negative end time with given seconds
        tr = deepcopy(trace)
        tr._rtrim(100)
        tr.verify()
        self.assertEqual(tr.stats.endtime, trace.stats.endtime - 100)
        np.testing.assert_array_equal(tr.data, np.empty(0))
        self.assertEqual(tr.stats.endtime, tr.stats.starttime)
        # end time > start time
        tr = deepcopy(trace)
        t = UTCDateTime(2001)
        tr._rtrim(t)
        tr.verify()
        self.assertEqual(tr.stats.endtime, t)
        np.testing.assert_array_equal(tr.data, np.empty(0))
        self.assertEqual(tr.stats.endtime, tr.stats.starttime)
        # end time > start time given seconds
        tr = deepcopy(trace)
        tr._rtrim(5.1)
        tr.verify()
        delta = int(math.floor(round(5.1 * trace.stats.sampling_rate, 7)))
        endtime = trace.stats.starttime + trace.stats.delta * \
            (trace.stats.npts - delta - 1)
        self.assertEqual(tr.stats.endtime, endtime)
        np.testing.assert_array_equal(tr.data, np.empty(0))
        # end time == start time
        # returns one sample!
        tr = deepcopy(trace)
        tr._rtrim(4.995)
        #XXX I do not understand why this fails!!!
        #tr.verify()
        np.testing.assert_array_equal(tr.data, np.array([0]))
        self.assertEqual(len(tr.data), 1)
        self.assertEqual(tr.stats.npts, 1)
        self.assertEqual(tr.stats.sampling_rate, 200.0)
        self.assertEqual(tr.stats.starttime, start)
        self.assertEqual(tr.stats.endtime, start)

    def test_rtrim_with_padding(self):
        """
        Tests the _rtrim() method of the Trace class with padding. It has
        already been tested in the two sided trimming tests. This is just to
        have an explicit test. Also tests issue #429.
        """
        # set up
        trace = Trace(data=np.arange(10))
        start = UTCDateTime(2000, 1, 1, 0, 0, 0, 0)
        trace.stats.starttime = start
        trace.stats.sampling_rate = 1.0
        trace.verify()

        # Pad with no fill_value will mask the additional values.
        tr = trace.copy()
        end = tr.stats.endtime
        tr._rtrim(end + 10, pad=True)
        self.assertEqual(tr.stats.endtime, trace.stats.endtime + 10)
        np.testing.assert_array_equal(tr.data[0:10], np.arange(10))
        # Check that the first couple of entries are not masked.
        self.assertFalse(tr.data[0:10].mask.any())
        # All the other entries should be masked.
        self.assertTrue(tr.data[10:].mask.all())

        # Pad with fill_value.
        tr = trace.copy()
        end = tr.stats.endtime
        tr._rtrim(end + 10, pad=True, fill_value=-33)
        self.assertEqual(tr.stats.endtime, trace.stats.endtime + 10)
        # The first ten entries should not have changed.
        np.testing.assert_array_equal(tr.data[0:10], np.arange(10))
        # The rest should be filled with the fill_value.
        np.testing.assert_array_equal(tr.data[10:], np.ones(10) * -33)

    def test_trim(self):
        """
        Tests the trim method of the Trace class.
        """
        # set up
        trace = Trace(data=np.arange(1001))
        start = UTCDateTime(2000, 1, 1, 0, 0, 0, 0)
        trace.stats.starttime = start
        trace.stats.sampling_rate = 200.0
        end = UTCDateTime(2000, 1, 1, 0, 0, 5, 0)
        trace.verify()
        # rtrim 100 samples
        trace.trim(0.5, 0.5)
        trace.verify()
        np.testing.assert_array_equal(trace.data[-5:],
                                      np.array([896, 897, 898, 899, 900]))
        np.testing.assert_array_equal(trace.data[:5],
                                      np.array([100, 101, 102, 103, 104]))
        self.assertEqual(len(trace.data), 801)
        self.assertEqual(trace.stats.npts, 801)
        self.assertEqual(trace.stats.sampling_rate, 200.0)
        self.assertEqual(trace.stats.starttime, start + 0.5)
        self.assertEqual(trace.stats.endtime, end - 0.5)
        # starttime should be before endtime
        self.assertRaises(ValueError, trace.trim, end, start)

    def test_trimAllDoesNotChangeDtype(self):
        """
        If a Trace is completely trimmed, e.g. no data samples are remaining,
        the dtype should remain unchanged.

        A trace with no data samples is not really senseful but the dtype
        should not be changed anyways.
        """
        # Choose non native dtype.
        tr = Trace(np.arange(100, dtype='int16'))
        tr.trim(UTCDateTime(10000), UTCDateTime(20000))
        # Assert the result.
        self.assertEqual(len(tr.data), 0)
        self.assertEqual(tr.data.dtype, 'int16')

    def test_addTraceWithGap(self):
        """
        Tests __add__ method of the Trace class.
        """
        # set up
        tr1 = Trace(data=np.arange(1000))
        tr1.stats.sampling_rate = 200
        start = UTCDateTime(2000, 1, 1, 0, 0, 0, 0)
        tr1.stats.starttime = start
        tr2 = Trace(data=np.arange(0, 1000)[::-1])
        tr2.stats.sampling_rate = 200
        tr2.stats.starttime = start + 10
        # verify
        tr1.verify()
        tr2.verify()
        # add
        trace = tr1 + tr2
        # stats
        self.assertEqual(trace.stats.starttime, start)
        self.assertEqual(trace.stats.endtime, start + 14.995)
        self.assertEqual(trace.stats.sampling_rate, 200)
        self.assertEqual(trace.stats.npts, 3000)
        # data
        self.assertEqual(len(trace), 3000)
        self.assertEqual(trace[0], 0)
        self.assertEqual(trace[999], 999)
        self.assertTrue(is_masked(trace[1000]))
        self.assertTrue(is_masked(trace[1999]))
        self.assertEqual(trace[2000], 999)
        self.assertEqual(trace[2999], 0)
        # verify
        trace.verify()

    def test_addTraceWithOverlap(self):
        """
        Tests __add__ method of the Trace class.
        """
        # set up
        tr1 = Trace(data=np.arange(1000))
        tr1.stats.sampling_rate = 200
        start = UTCDateTime(2000, 1, 1, 0, 0, 0, 0)
        tr1.stats.starttime = start
        tr2 = Trace(data=np.arange(0, 1000)[::-1])
        tr2.stats.sampling_rate = 200
        tr2.stats.starttime = start + 4
        # add
        trace = tr1 + tr2
        # stats
        self.assertEqual(trace.stats.starttime, start)
        self.assertEqual(trace.stats.endtime, start + 8.995)
        self.assertEqual(trace.stats.sampling_rate, 200)
        self.assertEqual(trace.stats.npts, 1800)
        # data
        self.assertEqual(len(trace), 1800)
        self.assertEqual(trace[0], 0)
        self.assertEqual(trace[799], 799)
        self.assertTrue(trace[800].mask)
        self.assertTrue(trace[999].mask)
        self.assertEqual(trace[1000], 799)
        self.assertEqual(trace[1799], 0)
        # verify
        trace.verify()

    def test_addSameTrace(self):
        """
        Tests __add__ method of the Trace class.
        """
        # set up
        tr1 = Trace(data=np.arange(1001))
        # add
        trace = tr1 + tr1
        # should return exact the same values
        self.assertEqual(trace.stats, tr1.stats)
        np.testing.assert_array_equal(trace.data, tr1.data)
        # verify
        trace.verify()

    def test_addTraceWithinTrace(self):
        """
        Tests __add__ method of the Trace class.
        """
        # set up
        tr1 = Trace(data=np.arange(1001))
        tr1.stats.sampling_rate = 200
        start = UTCDateTime(2000, 1, 1, 0, 0, 0, 0)
        tr1.stats.starttime = start
        tr2 = Trace(data=np.arange(201))
        tr2.stats.sampling_rate = 200
        tr2.stats.starttime = start + 1
        # add
        trace = tr1 + tr2
        # should return exact the same values like trace 1
        self.assertEqual(trace.stats, tr1.stats)
        mask = np.zeros(len(tr1)).astype("bool")
        mask[200:401] = True
        np.testing.assert_array_equal(trace.data.mask, mask)
        np.testing.assert_array_equal(trace.data.data[:200], tr1.data[:200])
        np.testing.assert_array_equal(trace.data.data[401:], tr1.data[401:])
        # add the other way around
        trace = tr2 + tr1
        # should return exact the same values like trace 1
        self.assertEqual(trace.stats, tr1.stats)
        np.testing.assert_array_equal(trace.data.mask, mask)
        np.testing.assert_array_equal(trace.data.data[:200], tr1.data[:200])
        np.testing.assert_array_equal(trace.data.data[401:], tr1.data[401:])
        # verify
        trace.verify()

    def test_addGapAndOverlap(self):
        """
        Test order of merging traces.
        """
        # set up
        tr1 = Trace(data=np.arange(1000))
        tr1.stats.sampling_rate = 200
        start = UTCDateTime(2000, 1, 1, 0, 0, 0, 0)
        tr1.stats.starttime = start
        tr2 = Trace(data=np.arange(1000)[::-1])
        tr2.stats.sampling_rate = 200
        tr2.stats.starttime = start + 4
        tr3 = Trace(data=np.arange(1000)[::-1])
        tr3.stats.sampling_rate = 200
        tr3.stats.starttime = start + 12
        # overlap
        overlap = tr1 + tr2
        self.assertEqual(len(overlap), 1800)
        mask = np.zeros(1800).astype("bool")
        mask[800:1000] = True
        np.testing.assert_array_equal(overlap.data.mask, mask)
        np.testing.assert_array_equal(overlap.data.data[:800], tr1.data[:800])
        np.testing.assert_array_equal(overlap.data.data[1000:], tr2.data[200:])
        # overlap + gap
        overlap_gap = overlap + tr3
        self.assertEqual(len(overlap_gap), 3400)
        mask = np.zeros(3400).astype("bool")
        mask[800:1000] = True
        mask[1800:2400] = True
        np.testing.assert_array_equal(overlap_gap.data.mask, mask)
        np.testing.assert_array_equal(overlap_gap.data.data[:800],
                                      tr1.data[:800])
        np.testing.assert_array_equal(overlap_gap.data.data[1000:1800],
                                      tr2.data[200:])
        np.testing.assert_array_equal(overlap_gap.data.data[2400:], tr3.data)
        # gap
        gap = tr2 + tr3
        self.assertEqual(len(gap), 2600)
        mask = np.zeros(2600).astype("bool")
        mask[1000:1600] = True
        np.testing.assert_array_equal(gap.data.mask, mask)
        np.testing.assert_array_equal(gap.data.data[:1000], tr2.data)
        np.testing.assert_array_equal(gap.data.data[1600:], tr3.data)

    def test_addIntoGap(self):
        """
        Test __add__ method of the Trace class
        Adding a trace that fits perfectly into gap in a trace
        """
        myArray = np.arange(6, dtype=np.int32)

        stats = Stats()
        stats.network = 'VI'
        stats['starttime'] = UTCDateTime(2009, 8, 5, 0, 0, 0)
        stats['npts'] = 0
        stats['station'] = 'IKJA'
        stats['channel'] = 'EHZ'
        stats['sampling_rate'] = 1

        bigtrace = Trace(data=np.array([], dtype=np.int32), header=stats)
        bigtrace_sort = bigtrace.copy()
        stats['npts'] = len(myArray)
        myTrace = Trace(data=myArray, header=stats)

        stats['npts'] = 2
        trace1 = Trace(data=myArray[0:2].copy(), header=stats)
        stats['starttime'] = UTCDateTime(2009, 8, 5, 0, 0, 2)
        trace2 = Trace(data=myArray[2:4].copy(), header=stats)
        stats['starttime'] = UTCDateTime(2009, 8, 5, 0, 0, 4)
        trace3 = Trace(data=myArray[4:6].copy(), header=stats)

        tr1 = bigtrace
        tr2 = bigtrace_sort
        for method in [0, 1]:
            #Random
            bigtrace = tr1.copy()
            bigtrace = bigtrace.__add__(trace1, method=1)
            bigtrace = bigtrace.__add__(trace3, method=1)
            bigtrace = bigtrace.__add__(trace2, method=1)

            #Sorted
            bigtrace_sort = tr2.copy()
            bigtrace_sort = bigtrace_sort.__add__(trace1, method=1)
            bigtrace_sort = bigtrace_sort.__add__(trace2, method=1)
            bigtrace_sort = bigtrace_sort.__add__(trace3, method=1)

            for tr in (bigtrace, bigtrace_sort):
                self.assertTrue(isinstance(tr, Trace))
                self.assertFalse(isinstance(tr.data, np.ma.masked_array))

            self.failUnless((bigtrace_sort.data == myArray).all())

            fail_pattern = "\n\tExpected %s\n\tbut got  %s"
            failinfo = fail_pattern % (myTrace, bigtrace_sort)
            failinfo += fail_pattern % (myTrace.data, bigtrace_sort.data)
            self.failUnless(bigtrace_sort == myTrace, failinfo)

            failinfo = fail_pattern % (myArray, bigtrace.data)
            self.failUnless((bigtrace.data == myArray).all(), failinfo)

            failinfo = fail_pattern % (myTrace, bigtrace)
            failinfo += fail_pattern % (myTrace.data, bigtrace.data)
            self.failUnless(bigtrace == myTrace, failinfo)

            for array_ in (bigtrace.data, bigtrace_sort.data):
                failinfo = fail_pattern % (myArray.dtype, array_.dtype)
                self.failUnless(myArray.dtype == array_.dtype, failinfo)

    def test_slice(self):
        """
        Tests the slicing of trace objects.
        """
        tr = Trace(data=np.arange(10, dtype='int32'))
        mempos = tr.data.ctypes.data
        t = tr.stats.starttime
        tr1 = tr.slice(t + 2, t + 8)
        tr1.data[0] = 10
        self.assertEqual(tr.data[2], 10)
        self.assertEqual(tr.data.ctypes.data, mempos)
        self.assertEqual(tr.data[2:9].ctypes.data, tr1.data.ctypes.data)
        self.assertEqual(tr1.data.ctypes.data - 8, mempos)

    def test_slice_noStarttimeOrEndtime(self):
        """
        Tests the slicing of trace objects with no starttime or endtime
        provided. Compares results against the equivalent trim() operation
        """
        tr_orig = Trace(data=np.arange(10, dtype='int32'))
        tr = tr_orig.copy()
        # two time points outside the trace and two inside
        t1 = tr.stats.starttime - 2
        t2 = tr.stats.starttime + 2
        t3 = tr.stats.endtime - 3
        t4 = tr.stats.endtime + 2
        # test 1: only removing data at left side
        tr_trim = tr_orig.copy()
        tr_trim.trim(starttime=t2)
        self.assertEqual(tr_trim, tr.slice(starttime=t2))
        self.assertEqual(tr_trim, tr.slice(starttime=t2, endtime=t4))
        # test 2: only removing data at right side
        tr_trim = tr_orig.copy()
        tr_trim.trim(endtime=t3)
        self.assertEqual(tr_trim, tr.slice(endtime=t3))
        self.assertEqual(tr_trim, tr.slice(starttime=t1, endtime=t3))
        # test 3: not removing data at all
        tr_trim = tr_orig.copy()
        tr_trim.trim(starttime=t1, endtime=t4)
        self.assertEqual(tr_trim, tr.slice())
        self.assertEqual(tr_trim, tr.slice(starttime=t1))
        self.assertEqual(tr_trim, tr.slice(endtime=t4))
        self.assertEqual(tr_trim, tr.slice(starttime=t1, endtime=t4))
        tr_trim.trim()
        self.assertEqual(tr_trim, tr.slice())
        self.assertEqual(tr_trim, tr.slice(starttime=t1))
        self.assertEqual(tr_trim, tr.slice(endtime=t4))
        self.assertEqual(tr_trim, tr.slice(starttime=t1, endtime=t4))
        # test 4: removing data at left and right side
        tr_trim = tr_orig.copy()
        tr_trim.trim(starttime=t2, endtime=t3)
        self.assertEqual(tr_trim, tr.slice(t2, t3))
        self.assertEqual(tr_trim, tr.slice(starttime=t2, endtime=t3))
        # test 5: no data left after operation
        tr_trim = tr_orig.copy()
        tr_trim.trim(starttime=t4)
        self.assertEqual(tr_trim, tr.slice(starttime=t4))
        self.assertEqual(tr_trim, tr.slice(starttime=t4, endtime=t4 + 1))

    def test_trimFloatingPoint(self):
        """
        Tests the slicing of trace objects.
        """
        # Create test array that allows for easy testing.
        tr = Trace(data=np.arange(11))
        org_stats = deepcopy(tr.stats)
        org_data = deepcopy(tr.data)
        # Save memory position of array.
        mem_pos = tr.data.ctypes.data
        # Just some sanity tests.
        self.assertEqual(tr.stats.starttime, UTCDateTime(0))
        self.assertEqual(tr.stats.endtime, UTCDateTime(10))
        # Create temp trace object used for testing.
        st = tr.stats.starttime
        # This is supposed to include the start- and endtimes and should
        # therefore cut right at 2 and 8.
        temp = deepcopy(tr)
        temp.trim(st + 2.1, st + 7.1)
        # Should be identical.
        temp2 = deepcopy(tr)
        temp2.trim(st + 2.0, st + 8.0)
        self.assertEqual(temp.stats.starttime, UTCDateTime(2))
        self.assertEqual(temp.stats.endtime, UTCDateTime(7))
        self.assertEqual(temp.stats.npts, 6)
        self.assertEqual(temp2.stats.npts, 7)
        #self.assertEqual(temp.stats, temp2.stats)
        np.testing.assert_array_equal(temp.data, temp2.data[:-1])
        # Create test array that allows for easy testing.
        # Check if the data is the same.
        self.assertNotEqual(temp.data.ctypes.data, tr.data[2:9].ctypes.data)
        np.testing.assert_array_equal(tr.data[2:8], temp.data)
        # Using out of bounds times should not do anything but create
        # a copy of the stats.
        temp = deepcopy(tr)
        temp.trim(st - 2.5, st + 200)
        # The start- and endtimes should not change.
        self.assertEqual(temp.stats.starttime, UTCDateTime(0))
        self.assertEqual(temp.stats.endtime, UTCDateTime(10))
        self.assertEqual(temp.stats.npts, 11)
        # Alter the new stats to make sure the old one stays intact.
        temp.stats.starttime = UTCDateTime(1000)
        self.assertEqual(org_stats, tr.stats)
        # Check if the data adress is not the same, that is it is a copy
        self.assertNotEqual(temp.data.ctypes.data, tr.data.ctypes.data)
        np.testing.assert_array_equal(tr.data, temp.data)
        # Make sure the original Trace object did not change.
        np.testing.assert_array_equal(tr.data, org_data)
        self.assertEqual(tr.data.ctypes.data, mem_pos)
        self.assertEqual(tr.stats, org_stats)
        # Use more complicated times and sampling rate.
        tr = Trace(data=np.arange(111))
        tr.stats.starttime = UTCDateTime(111.11111)
        tr.stats.sampling_rate = 50.0
        org_stats = deepcopy(tr.stats)
        org_data = deepcopy(tr.data)
        # Save memory position of array.
        mem_pos = tr.data.ctypes.data
        # Create temp trace object used for testing.
        temp = deepcopy(tr)
        temp.trim(UTCDateTime(111.22222), UTCDateTime(112.99999),
                  nearest_sample=False)
        # Should again be identical. XXX NOT!
        temp2 = deepcopy(tr)
        temp2.trim(UTCDateTime(111.21111), UTCDateTime(113.01111),
                   nearest_sample=False)
        np.testing.assert_array_equal(temp.data, temp2.data[1:-1])
        # Check stuff.
        self.assertEqual(temp.stats.starttime, UTCDateTime(111.23111))
        self.assertEqual(temp.stats.endtime, UTCDateTime(112.991110))
        # Check if the data is the same.
        temp = deepcopy(tr)
        temp.trim(UTCDateTime(0), UTCDateTime(1000 * 1000))
        self.assertNotEqual(temp.data.ctypes.data, tr.data.ctypes.data)
        # starttime must be in conformance with sampling rate
        t = UTCDateTime(111.11111)
        self.assertEqual(temp.stats.starttime, t)
        delta = int((tr.stats.starttime - t) * tr.stats.sampling_rate + .5)
        np.testing.assert_array_equal(tr.data, temp.data[delta:delta + 111])
        # Make sure the original Trace object did not change.
        np.testing.assert_array_equal(tr.data, org_data)
        self.assertEqual(tr.data.ctypes.data, mem_pos)
        self.assertEqual(tr.stats, org_stats)

    def test_trimFloatingPointWithPadding1(self):
        """
        Tests the slicing of trace objects with the use of the padding option.
        """
        # Create test array that allows for easy testing.
        tr = Trace(data=np.arange(11))
        org_stats = deepcopy(tr.stats)
        org_data = deepcopy(tr.data)
        # Save memory position of array.
        mem_pos = tr.data.ctypes.data
        # Just some sanity tests.
        self.assertEqual(tr.stats.starttime, UTCDateTime(0))
        self.assertEqual(tr.stats.endtime, UTCDateTime(10))
        # Create temp trace object used for testing.
        st = tr.stats.starttime
        # Using out of bounds times should not do anything but create
        # a copy of the stats.
        temp = deepcopy(tr)
        temp.trim(st - 2.5, st + 200, pad=True)
        self.assertEqual(temp.stats.starttime.timestamp, -2.0)
        self.assertEqual(temp.stats.endtime.timestamp, 200)
        self.assertEqual(temp.stats.npts, 203)
        mask = np.zeros(203).astype("bool")
        mask[:2] = True
        mask[13:] = True
        np.testing.assert_array_equal(temp.data.mask, mask)
        # Alter the new stats to make sure the old one stays intact.
        temp.stats.starttime = UTCDateTime(1000)
        self.assertEqual(org_stats, tr.stats)
        # Check if the data adress is not the same, that is it is a copy
        self.assertNotEqual(temp.data.ctypes.data, tr.data.ctypes.data)
        np.testing.assert_array_equal(tr.data, temp.data[2:13])
        # Make sure the original Trace object did not change.
        np.testing.assert_array_equal(tr.data, org_data)
        self.assertEqual(tr.data.ctypes.data, mem_pos)
        self.assertEqual(tr.stats, org_stats)

    def test_trimFloatingPointWithPadding2(self):
        """
        Use more complicated times and sampling rate.
        """
        tr = Trace(data=np.arange(111))
        tr.stats.starttime = UTCDateTime(111.11111)
        tr.stats.sampling_rate = 50.0
        org_stats = deepcopy(tr.stats)
        org_data = deepcopy(tr.data)
        # Save memory position of array.
        mem_pos = tr.data.ctypes.data
        # Create temp trace object used for testing.
        temp = deepcopy(tr)
        temp.trim(UTCDateTime(111.22222), UTCDateTime(112.99999),
                  nearest_sample=False)
        # Should again be identical.#XXX not
        temp2 = deepcopy(tr)
        temp2.trim(UTCDateTime(111.21111), UTCDateTime(113.01111),
                   nearest_sample=False)
        np.testing.assert_array_equal(temp.data, temp2.data[1:-1])
        # Check stuff.
        self.assertEqual(temp.stats.starttime, UTCDateTime(111.23111))
        self.assertEqual(temp.stats.endtime, UTCDateTime(112.991110))
        # Check if the data is the same.
        temp = deepcopy(tr)
        temp.trim(UTCDateTime(0), UTCDateTime(1000 * 1000), pad=True)
        self.assertNotEqual(temp.data.ctypes.data, tr.data.ctypes.data)
        # starttime must be in conformance with sampling rate
        t = UTCDateTime(1969, 12, 31, 23, 59, 59, 991110)
        self.assertEqual(temp.stats.starttime, t)
        delta = int((tr.stats.starttime - t) * tr.stats.sampling_rate + .5)
        np.testing.assert_array_equal(tr.data, temp.data[delta:delta + 111])
        # Make sure the original Trace object did not change.
        np.testing.assert_array_equal(tr.data, org_data)
        self.assertEqual(tr.data.ctypes.data, mem_pos)
        self.assertEqual(tr.stats, org_stats)

    def test_add_sanity(self):
        """
        Test sanity checks in __add__ method of the Trace object.
        """
        tr = Trace(data=np.arange(10))
        # you may only add a Trace object
        self.assertRaises(TypeError, tr.__add__, 1234)
        self.assertRaises(TypeError, tr.__add__, '1234')
        self.assertRaises(TypeError, tr.__add__, [1, 2, 3, 4])
        # trace id
        tr2 = Trace()
        tr2.stats.station = 'TEST'
        self.assertRaises(TypeError, tr.__add__, tr2)
        # sample rate
        tr2 = Trace()
        tr2.stats.sampling_rate = 20
        self.assertRaises(TypeError, tr.__add__, tr2)
        # calibration factor
        tr2 = Trace()
        tr2.stats.calib = 20
        self.assertRaises(TypeError, tr.__add__, tr2)
        # data type
        tr2 = Trace()
        tr2.data = np.arange(10, dtype=np.float32)
        self.assertRaises(TypeError, tr.__add__, tr2)

    def test_addOverlapsDefaultMethod(self):
        """
        Test __add__ method of the Trace object.
        """
        #1
        # overlapping trace with differing data
        # Trace 1: 0000000
        # Trace 2:      1111111
        tr1 = Trace(data=np.zeros(7))
        tr2 = Trace(data=np.ones(7))
        tr2.stats.starttime = tr1.stats.starttime + 5
        # 1 + 2  : 00000--11111
        tr = tr1 + tr2
        self.assertTrue(isinstance(tr.data, np.ma.masked_array))
        self.assertEqual(tr.data.tolist(),
                         [0, 0, 0, 0, 0, None, None, 1, 1, 1, 1, 1])
        # 2 + 1  : 00000--11111
        tr = tr2 + tr1
        self.assertTrue(isinstance(tr.data, np.ma.masked_array))
        self.assertEqual(tr.data.tolist(),
                         [0, 0, 0, 0, 0, None, None, 1, 1, 1, 1, 1])
        #2
        # overlapping trace with same data
        # Trace 1: 0000000
        # Trace 2:      0000000
        tr1 = Trace(data=np.zeros(7))
        tr2 = Trace(data=np.zeros(7))
        tr2.stats.starttime = tr1.stats.starttime + 5
        # 1 + 2  : 000000000000
        tr = tr1 + tr2
        self.assertTrue(isinstance(tr.data, np.ndarray))
        np.testing.assert_array_equal(tr.data, np.zeros(12))
        # 2 + 1  : 000000000000
        tr = tr2 + tr1
        self.assertTrue(isinstance(tr.data, np.ndarray))
        np.testing.assert_array_equal(tr.data, np.zeros(12))
        #3
        # contained trace with same data
        # Trace 1: 1111111111
        # Trace 2:      11
        tr1 = Trace(data=np.ones(10))
        tr2 = Trace(data=np.ones(2))
        tr2.stats.starttime = tr1.stats.starttime + 5
        # 1 + 2  : 1111111111
        tr = tr1 + tr2
        self.assertTrue(isinstance(tr.data, np.ndarray))
        np.testing.assert_array_equal(tr.data, np.ones(10))
        # 2 + 1  : 1111111111
        tr = tr2 + tr1
        self.assertTrue(isinstance(tr.data, np.ndarray))
        np.testing.assert_array_equal(tr.data, np.ones(10))
        #4
        # contained trace with differing data
        # Trace 1: 0000000000
        # Trace 2:      11
        tr1 = Trace(data=np.zeros(10))
        tr2 = Trace(data=np.ones(2))
        tr2.stats.starttime = tr1.stats.starttime + 5
        # 1 + 2  : 00000--000
        tr = tr1 + tr2
        self.assertTrue(isinstance(tr.data, np.ma.masked_array))
        self.assertEqual(tr.data.tolist(),
                         [0, 0, 0, 0, 0, None, None, 0, 0, 0])
        # 2 + 1  : 00000--000
        tr = tr2 + tr1
        self.assertTrue(isinstance(tr.data, np.ma.masked_array))
        self.assertEqual(tr.data.tolist(),
                         [0, 0, 0, 0, 0, None, None, 0, 0, 0])
        #5
        # completely contained trace with same data until end
        # Trace 1: 1111111111
        # Trace 2: 1111111111
        tr1 = Trace(data=np.ones(10))
        tr2 = Trace(data=np.ones(10))
        # 1 + 2  : 1111111111
        tr = tr1 + tr2
        self.assertTrue(isinstance(tr.data, np.ndarray))
        np.testing.assert_array_equal(tr.data, np.ones(10))
        #6
        # completely contained trace with differing data
        # Trace 1: 0000000000
        # Trace 2: 1111111111
        tr1 = Trace(data=np.zeros(10))
        tr2 = Trace(data=np.ones(10))
        # 1 + 2  : ----------
        tr = tr1 + tr2
        self.assertTrue(isinstance(tr.data, np.ma.masked_array))
        self.assertEqual(tr.data.tolist(), [None] * 10)

    def test_addWithDifferentSamplingRates(self):
        """
        Test __add__ method of the Trace object.
        """
        # 1 - different sampling rates for the same channel should fail
        tr1 = Trace(data=np.zeros(5))
        tr1.stats.sampling_rate = 200
        tr2 = Trace(data=np.zeros(5))
        tr2.stats.sampling_rate = 50
        self.assertRaises(TypeError, tr1.__add__, tr2)
        self.assertRaises(TypeError, tr2.__add__, tr1)
        # 2 - different sampling rates for the different channels works
        tr1 = Trace(data=np.zeros(5))
        tr1.stats.sampling_rate = 200
        tr1.stats.channel = 'EHE'
        tr2 = Trace(data=np.zeros(5))
        tr2.stats.sampling_rate = 50
        tr2.stats.channel = 'EHZ'
        tr3 = Trace(data=np.zeros(5))
        tr3.stats.sampling_rate = 200
        tr3.stats.channel = 'EHE'
        tr4 = Trace(data=np.zeros(5))
        tr4.stats.sampling_rate = 50
        tr4.stats.channel = 'EHZ'
        # same sampling rate and ids should not fail
        tr1 + tr3
        tr3 + tr1
        tr2 + tr4
        tr4 + tr2

    def test_addWithDifferentDatatypesOrID(self):
        """
        Test __add__ method of the Trace object.
        """
        # 1 - different data types for the same channel should fail
        tr1 = Trace(data=np.zeros(5, dtype="int32"))
        tr2 = Trace(data=np.zeros(5, dtype="float32"))
        self.assertRaises(TypeError, tr1.__add__, tr2)
        self.assertRaises(TypeError, tr2.__add__, tr1)
        # 2 - different sampling rates for the different channels works
        tr1 = Trace(data=np.zeros(5, dtype="int32"))
        tr1.stats.channel = 'EHE'
        tr2 = Trace(data=np.zeros(5, dtype="float32"))
        tr2.stats.channel = 'EHZ'
        tr3 = Trace(data=np.zeros(5, dtype="int32"))
        tr3.stats.channel = 'EHE'
        tr4 = Trace(data=np.zeros(5, dtype="float32"))
        tr4.stats.channel = 'EHZ'
        # same data types and ids should not fail
        tr1 + tr3
        tr3 + tr1
        tr2 + tr4
        tr4 + tr2
        # adding traces with different ids should raise
        self.assertRaises(TypeError, tr1.__add__, tr2)
        self.assertRaises(TypeError, tr3.__add__, tr4)
        self.assertRaises(TypeError, tr2.__add__, tr1)
        self.assertRaises(TypeError, tr4.__add__, tr3)

    def test_comparisons(self):
        """
        Tests all rich comparison operators (==, !=, <, <=, >, >=)
        The latter four are not implemented due to ambiguous meaning and bounce
        an error.
        """
        # create test traces
        tr0 = Trace(np.arange(3))
        tr1 = Trace(np.arange(3))
        tr2 = Trace(np.arange(3), {'station': 'X'})
        tr3 = Trace(np.arange(3), {'processing':
                                   ["filter:lowpass:{'freq': 10}"]})
        tr4 = Trace(np.arange(5))
        tr5 = Trace(np.arange(5), {'station': 'X'})
        tr6 = Trace(np.arange(5), {'processing':
                                   ["filter:lowpass:{'freq': 10}"]})
        tr7 = Trace(np.array([1, 1, 1]))
        # tests that should raise a NotImplementedError (i.e. <=, <, >=, >)
        self.assertRaises(NotImplementedError, tr1.__lt__, tr1)
        self.assertRaises(NotImplementedError, tr1.__le__, tr1)
        self.assertRaises(NotImplementedError, tr1.__gt__, tr1)
        self.assertRaises(NotImplementedError, tr1.__ge__, tr1)
        self.assertRaises(NotImplementedError, tr1.__lt__, tr2)
        self.assertRaises(NotImplementedError, tr1.__le__, tr2)
        self.assertRaises(NotImplementedError, tr1.__gt__, tr2)
        self.assertRaises(NotImplementedError, tr1.__ge__, tr2)
        # normal tests
        self.assertEqual(tr0 == tr0, True)
        self.assertEqual(tr0 == tr1, True)
        self.assertEqual(tr0 == tr2, False)
        self.assertEqual(tr0 == tr3, False)
        self.assertEqual(tr0 == tr4, False)
        self.assertEqual(tr0 == tr5, False)
        self.assertEqual(tr0 == tr6, False)
        self.assertEqual(tr0 == tr7, False)
        self.assertEqual(tr5 == tr0, False)
        self.assertEqual(tr5 == tr1, False)
        self.assertEqual(tr5 == tr2, False)
        self.assertEqual(tr5 == tr3, False)
        self.assertEqual(tr5 == tr4, False)
        self.assertEqual(tr5 == tr5, True)
        self.assertEqual(tr5 == tr6, False)
        self.assertEqual(tr3 == tr6, False)
        self.assertEqual(tr0 != tr0, False)
        self.assertEqual(tr0 != tr1, False)
        self.assertEqual(tr0 != tr2, True)
        self.assertEqual(tr0 != tr3, True)
        self.assertEqual(tr0 != tr4, True)
        self.assertEqual(tr0 != tr5, True)
        self.assertEqual(tr0 != tr6, True)
        self.assertEqual(tr0 != tr7, True)
        self.assertEqual(tr5 != tr0, True)
        self.assertEqual(tr5 != tr1, True)
        self.assertEqual(tr5 != tr2, True)
        self.assertEqual(tr5 != tr3, True)
        self.assertEqual(tr5 != tr4, True)
        self.assertEqual(tr5 != tr5, False)
        self.assertEqual(tr5 != tr6, True)
        self.assertEqual(tr3 != tr6, True)
        # some weirder tests against non-Trace objects
        for object in [0, 1, 0.0, 1.0, "", "test", True, False, [], [tr0],
                       set(), set(tr0), {}, {"test": "test"}, [], None, ]:
            self.assertEqual(tr0 == object, False)
            self.assertEqual(tr0 != object, True)

    def test_nearestSample(self):
        """
        This test case shows that the libmseed is actually flooring the
        starttime to the next sample value, regardless if it is the nearest
        sample. The flag nearest_sample=True tries to avoids this and
        rounds it to the next actual possible sample point.
        """
        # set up
        trace = Trace(data=np.empty(10000))
        trace.stats.starttime = UTCDateTime("2010-06-20T20:19:40.000000Z")
        trace.stats.sampling_rate = 200.0
        # ltrim
        tr = deepcopy(trace)
        t = UTCDateTime("2010-06-20T20:19:51.494999Z")
        tr._ltrim(t - 3, nearest_sample=True)
        # see that it is actually rounded to the next sample point
        self.assertEqual(tr.stats.starttime,
                         UTCDateTime("2010-06-20T20:19:48.495000Z"))
        # Lots of tests follow that thoroughly check the cutting behavior
        # using nearest_sample=True/False
        # rtrim
        tr = deepcopy(trace)
        t = UTCDateTime("2010-06-20T20:19:51.494999Z")
        tr._rtrim(t + 7, nearest_sample=True)
        # see that it is actually rounded to the next sample point
        self.assertEqual(tr.stats.endtime,
                         UTCDateTime("2010-06-20T20:19:58.495000Z"))
        tr = deepcopy(trace)
        t = UTCDateTime("2010-06-20T20:19:51.495000Z")
        tr._rtrim(t + 7, nearest_sample=True)
        # see that it is actually rounded to the next sample point
        self.assertEqual(tr.stats.endtime,
                         UTCDateTime("2010-06-20T20:19:58.495000Z"))
        tr = deepcopy(trace)
        t = UTCDateTime("2010-06-20T20:19:51.495111Z")
        tr._rtrim(t + 7, nearest_sample=True)
        # see that it is actually rounded to the next sample point
        self.assertEqual(tr.stats.endtime,
                         UTCDateTime("2010-06-20T20:19:58.495000Z"))
        tr = deepcopy(trace)
        t = UTCDateTime("2010-06-20T20:19:51.497501Z")
        tr._rtrim(t + 7, nearest_sample=True)
        # see that it is actually rounded to the next sample point
        self.assertEqual(tr.stats.endtime,
                         UTCDateTime("2010-06-20T20:19:58.500000Z"))
        # rtrim
        tr = deepcopy(trace)
        t = UTCDateTime("2010-06-20T20:19:51.494999Z")
        tr._rtrim(t + 7, nearest_sample=False)
        # see that it is actually rounded to the next sample point
        self.assertEqual(tr.stats.endtime,
                         UTCDateTime("2010-06-20T20:19:58.490000Z"))
        tr = deepcopy(trace)
        t = UTCDateTime("2010-06-20T20:19:51.495000Z")
        tr._rtrim(t + 7, nearest_sample=False)
        # see that it is actually rounded to the next sample point
        self.assertEqual(tr.stats.endtime,
                         UTCDateTime("2010-06-20T20:19:58.495000Z"))
        tr = deepcopy(trace)
        t = UTCDateTime("2010-06-20T20:19:51.495111Z")
        tr._rtrim(t + 7, nearest_sample=False)
        # see that it is actually rounded to the next sample point
        self.assertEqual(tr.stats.endtime,
                         UTCDateTime("2010-06-20T20:19:58.495000Z"))
        tr = deepcopy(trace)
        t = UTCDateTime("2010-06-20T20:19:51.497500Z")
        tr._rtrim(t + 7, nearest_sample=False)
        # see that it is actually rounded to the next sample point
        self.assertEqual(tr.stats.endtime,
                         UTCDateTime("2010-06-20T20:19:58.495000Z"))

    def test_maskedArrayToString(self):
        """
        Masked arrays should be marked using __str__.
        """
        st = read()
        overlaptrace = st[0].copy()
        overlaptrace.stats.starttime += 1
        st.append(overlaptrace)
        st.merge()
        out = st[0].__str__()
        self.assertTrue(out.endswith('(masked)'))

    def test_detrend(self):
        """
        Test detrend method of trace
        """
        t = np.arange(10)
        data = 0.1 * t + 1.
        tr = Trace(data=data.copy())

        tr.detrend(type='simple')
        np.testing.assert_array_almost_equal(tr.data, np.zeros(10))

        tr.data = data.copy()
        tr.detrend(type='linear')
        np.testing.assert_array_almost_equal(tr.data, np.zeros(10))

        data = np.zeros(10)
        data[3:7] = 1.

        tr.data = data.copy()
        tr.detrend(type='simple')
        np.testing.assert_almost_equal(tr.data[0], 0.)
        np.testing.assert_almost_equal(tr.data[-1], 0.)

        tr.data = data.copy()
        tr.detrend(type='linear')
        np.testing.assert_almost_equal(tr.data[0], -0.4)
        np.testing.assert_almost_equal(tr.data[-1], -0.4)

    def test_differentiate(self):
        """
        Test differentiation method of trace
        """
        t = np.linspace(0., 1., 11)
        data = 0.1 * t + 1.
        tr = Trace(data=data)
        tr.stats.delta = 0.1
        tr.differentiate(type='gradient')
        np.testing.assert_array_almost_equal(tr.data, np.ones(11) * 0.1)

    def test_integrate(self):
        """
        Test integration method of trace
        """
        data = np.ones(101) * 0.01
        tr = Trace(data=data)
        tr.stats.delta = 0.1
        tr.integrate(type='cumtrapz')
        np.testing.assert_almost_equal(tr.data[-1], 0.1)

    def test_issue317(self):
        """
        Tests times after breaking a stream into parts and merging it again.
        """
        # create a sample trace
        org_trace = Trace(data=np.arange(22487))
        org_trace.stats.starttime = UTCDateTime()
        org_trace.stats.sampling_rate = 0.999998927116
        num_pakets = 10
        # break org_trace into set of contiguous packet data
        traces = []
        packet_length = int(np.size(org_trace.data) / num_pakets)
        delta_time = org_trace.stats.delta
        tstart = org_trace.stats.starttime
        tend = tstart + delta_time * float(packet_length - 1)
        for i in range(num_pakets):
            tr = Trace(org_trace.data, org_trace.stats)
            tr = tr.slice(tstart, tend)
            traces.append(tr)
            tstart = tr.stats.endtime + delta_time
            tend = tstart + delta_time * float(packet_length - 1)
        # reconstruct original trace by adding together packet traces
        sum_trace = traces[0].copy()
        npts = traces[0].stats.npts
        for i in range(1, len(traces)):
            sum_trace = sum_trace.__add__(traces[i].copy(), method=0,
                                          interpolation_samples=0,
                                          fill_value='latest',
                                          sanity_checks=True)
            # check npts
            self.assertEqual(traces[i].stats.npts, npts)
            self.assertEqual(sum_trace.stats.npts, (i + 1) * npts)
            # check data
            np.testing.assert_array_equal(traces[i].data,
                                          np.arange(i * npts, (i + 1) * npts))
            np.testing.assert_array_equal(sum_trace.data,
                                          np.arange(0, (i + 1) * npts))
            # check delta
            self.assertEqual(traces[i].stats.delta, org_trace.stats.delta)
            self.assertEqual(sum_trace.stats.delta, org_trace.stats.delta)
            # check sampling rates
            self.assertAlmostEqual(traces[i].stats.sampling_rate,
                                   org_trace.stats.sampling_rate)
            self.assertAlmostEqual(sum_trace.stats.sampling_rate,
                                   org_trace.stats.sampling_rate)
            # check endtimes
            self.assertEqual(traces[i].stats.endtime, sum_trace.stats.endtime)

    def test_verify(self):
        """
        Tests verify method.
        """
        # empty Trace
        tr = Trace()
        tr.verify()
        # Trace with a single sample (issue #357)
        tr = Trace(data=np.array([1]))
        tr.verify()
        # example Trace
        tr = read()[0]
        tr.verify()

    def test_percent_in_str(self):
        """
        Tests if __str__ method is working with percent sign (%).
        """
        tr = Trace()
        tr.stats.station = '%t3u'
        self.assertTrue(tr.__str__().startswith(".%t3u.. | 1970"))

    def test_taper(self):
        """
        Test taper method of trace
        """
        data = np.ones(10)
        tr = Trace(data=data)
        tr.taper(max_percentage=0.05, type='cosine')
        for i in range(len(data)):
            self.assertTrue(tr.data[i] <= 1.)
            self.assertTrue(tr.data[i] >= 0.)

    def test_taper_onesided(self):
        """
        Test onesided taper method of trace
        """
        data = np.ones(11)
        tr = Trace(data=data)
        tr.taper(max_percentage=None, side="left")
        self.assertTrue(tr.data[:5].sum() < 5.)
        self.assertTrue(tr.data[6:].sum() == 5.)

        data = np.ones(11)
        tr = Trace(data=data)
        tr.taper(max_percentage=None, side="right")
        self.assertTrue(tr.data[:5].sum() == 5.)
        self.assertTrue(tr.data[6:].sum() < 5.)

    def test_taper_length(self):
        npts = 11
        type_ = "hann"

        data = np.ones(npts)
        tr = Trace(data=data, header={'sampling': 1.})
        # test an overlong taper request, should still work
        tr.taper(max_percentage=0.7, max_length=int(npts / 2) + 1)

        data = np.ones(npts)
        tr = Trace(data=data, header={'sampling': 1.})
        # first 3 samples get tapered
        tr.taper(max_percentage=None, type=type_, side="left", max_length=3)
        # last 5 samples get tapered
        tr.taper(max_percentage=0.5, type=type_, side="right", max_length=None)
        self.assertTrue(np.all(tr.data[:3] < 1.))
        self.assertTrue(np.all(tr.data[3:6] == 1.))
        self.assertTrue(np.all(tr.data[6:] < 1.))

        data = np.ones(npts)
        tr = Trace(data=data, header={'sampling': 1.})
        # first 3 samples get tapered
        tr.taper(max_percentage=0.5, type=type_, side="left", max_length=3)
        # last 3 samples get tapered
        tr.taper(max_percentage=0.3, type=type_, side="right", max_length=5)
        self.assertTrue(np.all(tr.data[:3] < 1.))
        self.assertTrue(np.all(tr.data[3:8] == 1.))
        self.assertTrue(np.all(tr.data[8:] < 1.))

    def test_times(self):
        """
        Test if the correct times array is returned for normal traces and
        traces with gaps.
        """
        tr = Trace(data=np.ones(100))
        tr.stats.sampling_rate = 20
        start = UTCDateTime(2000, 1, 1, 0, 0, 0, 0)
        tr.stats.starttime = start
        tm = tr.times()
        self.assertAlmostEqual(tm[-1], tr.stats.endtime - tr.stats.starttime)
        tr.data = np.ma.ones(100)
        tr.data[30:40] = np.ma.masked
        tm = tr.times()
        self.assertTrue(np.alltrue(tr.data.mask == tm.mask))

    def test_modulo_operation(self):
        """
        Method for testing the modulo operation. Mainly tests part not covered
        by the doctests.
        """
        tr = Trace(data=np.arange(25))
        # Wrong type raises.
        self.assertRaises(TypeError, tr.__mod__, 5.0)
        self.assertRaises(TypeError, tr.__mod__, "123")
        # Needs to be a positive integer.
        self.assertRaises(ValueError, tr.__mod__, 0)
        self.assertRaises(ValueError, tr.__mod__, -11)
        # If num is more then the number of samples, a copy will be returned.
        st = tr % 500
        self.assertTrue(tr == st[0])
        self.assertEqual(len(st), 1)
        self.assertFalse(tr.data is st[0].data)

    @skipIf(not MATPLOTLIB_VERSION, 'matplotlib is not installed')
    def test_plot(self):
        """
        Tests plot method if matplotlib is installed
        """
        tr = Trace(data=np.arange(25))
        tr.plot(show=False)

    @skipIf(not MATPLOTLIB_VERSION, 'matplotlib is not installed')
    def test_spectrogram(self):
        """
        Tests spectrogram method if matplotlib is installed
        """
        tr = Trace(data=np.arange(25))
        tr.stats.sampling_rate = 20
        tr.spectrogram(show=False)

<<<<<<< HEAD
    def test_raiseMasked(self):
        """
        Tests that detrend() raises in case of a masked array. (see #498)
        """
        x = np.arange(10)
        x = np.ma.masked_inside(x, 3, 4)
        tr = Trace(x)
        self.assertRaises(NotImplementedError, tr.detrend)

    def test_split(self):
        """
        Tests split method of the Trace class.
        """
        # set up
        tr1 = Trace(data=np.arange(1000))
        tr1.stats.sampling_rate = 200
        start = UTCDateTime(2000, 1, 1, 0, 0, 0, 0)
        tr1.stats.starttime = start
        tr2 = Trace(data=np.arange(0, 1000)[::-1])
        tr2.stats.sampling_rate = 200
        tr2.stats.starttime = start + 10
        # add will create new trace with masked array
        trace = tr1 + tr2
        self.assertTrue(isinstance(trace.data, np.ma.masked_array))
        # split
        self.assertTrue(isinstance(trace, Trace))
        st = trace.split()
        self.assertTrue(isinstance(st, Stream))
        self.assertEquals(len(st[0]), 1000)
        self.assertEquals(len(st[1]), 1000)
        # check if have no masked arrays
        self.assertFalse(isinstance(st[0].data, np.ma.masked_array))
        self.assertFalse(isinstance(st[1].data, np.ma.masked_array))

=======
>>>>>>> 4185f92d
    def test_simulate_evalresp(self):
        """
        Tests that trace.simulate calls evalresp with the correct network,
        station, location and channel information.
        """
        tr = read()[0]

        # Wrap in try/except as it of course will fail because the mocked
        # function returns None.
        try:
            with mock.patch("obspy.signal.invsim.evalresp") as patch:
                tr.simulate(seedresp={"filename": "RESP.dummy",
<<<<<<< HEAD
                                      "units": "VEL"})
=======
                                      "units": "VEL",
                                      "date": tr.stats.starttime})
>>>>>>> 4185f92d
        except:
            pass

        self.assertEqual(patch.call_count, 1)
        _, kwargs = patch.call_args

        # Make sure that every item of the trace is passed to the evalresp
        # function.
        for key in ["network", "station", "location", "channel"]:
            self.assertEqual(
                kwargs[key if key != "location" else "locid"], tr.stats[key],
                msg="'%s' did not get passed on to evalresp" % key)

<<<<<<< HEAD
    def test_issue540(self):
        """
        Trim with pad=True and given fill value should not return a masked
        NumPy array.
        """
        # fill_value = None
        tr = read()[0]
        self.assertEquals(len(tr), 3000)
        tr.trim(starttime=tr.stats.starttime - 0.01,
                endtime=tr.stats.endtime + 0.01, pad=True, fill_value=None)
        self.assertEquals(len(tr), 3002)
        self.assertTrue(isinstance(tr.data, np.ma.masked_array))
        self.assertTrue(tr.data[0] is np.ma.masked)
        self.assertTrue(tr.data[1] is not np.ma.masked)
        self.assertTrue(tr.data[-2] is not np.ma.masked)
        self.assertTrue(tr.data[-1] is np.ma.masked)
        # fill_value = 999
        tr = read()[0]
        self.assertEquals(len(tr), 3000)
        tr.trim(starttime=tr.stats.starttime - 0.01,
                endtime=tr.stats.endtime + 0.01, pad=True, fill_value=999)
        self.assertEquals(len(tr), 3002)
        self.assertFalse(isinstance(tr.data, np.ma.masked_array))
        self.assertEquals(tr.data[0], 999)
        self.assertEquals(tr.data[-1], 999)
        # given fill_value but actually no padding at all
        tr = read()[0]
        self.assertEquals(len(tr), 3000)
        tr.trim(starttime=tr.stats.starttime,
                endtime=tr.stats.endtime, pad=True, fill_value=-999)
        self.assertEquals(len(tr), 3000)
        self.assertFalse(isinstance(tr.data, np.ma.masked_array))

    def test_method_chaining(self):
        """
        Tests that method chaining works for all methods on the Trace object
        where it is sensible.
        """
        # This essentially just checks that the methods are chainable. The
        # methods are tested elsewhere and a full test would be a lot of work
        # with questionable return.
        tr = read()[0]
        temp_tr = tr.trim(tr.stats.starttime + 1)\
            .verify()\
            .filter("lowpass", freq=2.0)\
            .simulate(paz_remove={'poles': [-0.037004 + 0.037016j,
                                            - 0.037004 - 0.037016j,
                                            - 251.33 + 0j],
                                  'zeros': [0j, 0j],
                                  'gain': 60077000.0,
                                  'sensitivity': 2516778400.0})\
            .trigger(type="zdetect", nsta=20)\
            .decimate(factor=2, no_filter=True)\
            .resample(tr.stats.sampling_rate / 2.0)\
            .differentiate()\
            .integrate()\
            .detrend()\
            .taper(max_percentage=0.05, type='cosine')\
            .normalize()
        self.assertTrue(temp_tr is tr)
        self.assertTrue(isinstance(tr, Trace))
        self.assertTrue(tr.stats.npts > 0)

        # Use the processing chain to check the results. The trim() methods
        # does not have an entry in the processing chain.
        pr = tr.stats.processing
        self.assertTrue(pr[0].startswith("filter:lowpass"))
        self.assertTrue(pr[1].startswith("simulate"))
        self.assertTrue(pr[2].startswith("trigger"))
        self.assertTrue(pr[3].startswith("downsample"))
        self.assertTrue(pr[4].startswith("resample"))
        self.assertTrue(pr[5].startswith("differentiate"))
        self.assertTrue(pr[6].startswith("integrate"))
        self.assertTrue(pr[7].startswith("detrend"))
        self.assertTrue(pr[8].startswith("taper"))
        self.assertTrue(pr[9].startswith("normalize"))

    def test_skip_empty_trace(self):
        tr = read()[0]
        t = tr.stats.endtime + 10
        tr.trim(t, t + 10)
        tr.detrend()
        tr.resample(400)
        tr.differentiate()
        tr.integrate()
        tr.taper()

    def test_taper_backwards_compatibility(self):
        """
        Test that old style .taper() calls get emulated correctly.
        """
        with warnings.catch_warnings(record=True):
            warnings.simplefilter('ignore', DeprecationWarning)
            tr = Trace(np.ones(10))

            tr1 = tr.copy().taper()
            tr2 = tr.copy().taper("cosine", p=0.1)
            self.assertEqual(tr1, tr2)

            tr1 = tr.copy().taper("hann")
            tr2 = tr.copy().taper(max_percentage=None, type="hann")
            self.assertEqual(tr1, tr2)
            tr2 = tr.copy().taper(None, type="hann")
            self.assertEqual(tr1, tr2)
            tr2 = tr.copy().taper(type="hann", max_percentage=None)
            self.assertEqual(tr1, tr2)

            tr1 = tr.copy().taper(type="cosine", p=0.2)
            tr2 = tr.copy().taper(type="cosine", max_percentage=0.1)
            self.assertEqual(tr1, tr2)

            tr1 = tr.copy().taper(type="cosine", p=1.0)
            tr2 = tr.copy().taper(type="cosine", max_percentage=None)
            # processing info is different for this case
            tr1.stats.pop("processing")
            tr2.stats.pop("processing")
            self.assertEqual(tr1, tr2)

            self.assertRaises(NotImplementedError, tr.copy().taper,
                              type="hann", p=0.3)

            tr1 = tr.copy().taper(max_percentage=0.5, type='cosine')
            self.assertTrue(np.all(tr1.data[6:] < 1))

=======
>>>>>>> 4185f92d

def suite():
    return unittest.makeSuite(TraceTestCase, 'test')


if __name__ == '__main__':
    unittest.main(defaultTest='suite')<|MERGE_RESOLUTION|>--- conflicted
+++ resolved
@@ -1,11 +1,6 @@
 # -*- coding: utf-8 -*-
 
 from copy import deepcopy
-<<<<<<< HEAD
-=======
-import mock
-import numpy as np
->>>>>>> 4185f92d
 from numpy.ma import is_masked
 from obspy import UTCDateTime, Trace, read, Stream
 from obspy.core import Stats
@@ -1327,7 +1322,6 @@
         tr.stats.sampling_rate = 20
         tr.spectrogram(show=False)
 
-<<<<<<< HEAD
     def test_raiseMasked(self):
         """
         Tests that detrend() raises in case of a masked array. (see #498)
@@ -1362,8 +1356,6 @@
         self.assertFalse(isinstance(st[0].data, np.ma.masked_array))
         self.assertFalse(isinstance(st[1].data, np.ma.masked_array))
 
-=======
->>>>>>> 4185f92d
     def test_simulate_evalresp(self):
         """
         Tests that trace.simulate calls evalresp with the correct network,
@@ -1376,12 +1368,8 @@
         try:
             with mock.patch("obspy.signal.invsim.evalresp") as patch:
                 tr.simulate(seedresp={"filename": "RESP.dummy",
-<<<<<<< HEAD
-                                      "units": "VEL"})
-=======
                                       "units": "VEL",
                                       "date": tr.stats.starttime})
->>>>>>> 4185f92d
         except:
             pass
 
@@ -1395,7 +1383,6 @@
                 kwargs[key if key != "location" else "locid"], tr.stats[key],
                 msg="'%s' did not get passed on to evalresp" % key)
 
-<<<<<<< HEAD
     def test_issue540(self):
         """
         Trim with pad=True and given fill value should not return a masked
@@ -1520,8 +1507,6 @@
             tr1 = tr.copy().taper(max_percentage=0.5, type='cosine')
             self.assertTrue(np.all(tr1.data[6:] < 1))
 
-=======
->>>>>>> 4185f92d
 
 def suite():
     return unittest.makeSuite(TraceTestCase, 'test')

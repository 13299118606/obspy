--- conflicted
+++ resolved
@@ -5,10 +5,6 @@
 from future.utils import PY2, native_str
 
 import builtins
-<<<<<<< HEAD
-=======
-import copy
->>>>>>> 9c172838
 import io
 import os
 import pickle

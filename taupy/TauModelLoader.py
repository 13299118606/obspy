--- conflicted
+++ resolved
@@ -37,12 +37,7 @@
 
 
 def loadFromCache(modelName):
-<<<<<<< HEAD
     """
     Caching could be useful for many reruns...
     """
-    # Todo: think about caching
-=======
-    """Caching could be useful for many reruns..."""
->>>>>>> a19051ad
     return None